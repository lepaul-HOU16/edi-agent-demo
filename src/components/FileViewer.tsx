--- conflicted
+++ resolved
@@ -2,17 +2,15 @@
 import React, { useState, useEffect, useRef, useCallback } from 'react';
 import { getUrl } from 'aws-amplify/storage';
 import { CircularProgress } from '@mui/material';
-// AceEditor temporarily removed for memory optimization
-// import AceEditor from 'react-ace';
+import AceEditor from 'react-ace';
 import { useViewport, calculateOptimalIframeDimensions, getFileTypeFromExtension } from '../hooks/useViewport';
 
-// Ace editor imports temporarily removed for memory optimization
-// import 'ace-builds/src-noconflict/mode-javascript';
-// import 'ace-builds/src-noconflict/mode-json';
-// import 'ace-builds/src-noconflict/mode-yaml';
-// import 'ace-builds/src-noconflict/mode-html';
-// import 'ace-builds/src-noconflict/mode-text';
-// import 'ace-builds/src-noconflict/theme-github';
+import 'ace-builds/src-noconflict/mode-javascript';
+import 'ace-builds/src-noconflict/mode-json';
+import 'ace-builds/src-noconflict/mode-yaml';
+import 'ace-builds/src-noconflict/mode-html';
+import 'ace-builds/src-noconflict/mode-text';
+import 'ace-builds/src-noconflict/theme-github';
 
 interface FileViewerProps {
   s3Key: string;
@@ -197,19 +195,6 @@
         if (isEditMode) {
             return (
                 <div className="relative w-full h-full flex flex-col">
-<<<<<<< HEAD
-                    <textarea
-                        value={content || fileContent || ''}
-                        onChange={(e) => onContentChange?.(e.target.value)}
-                        className="w-full h-full p-4 font-mono text-sm border border-gray-300 rounded"
-                        style={{
-                            resize: 'none',
-                            outline: 'none',
-                            fontSize: '14px',
-                            lineHeight: '1.4',
-                        }}
-                        placeholder="Edit HTML content..."
-=======
                     <AceEditor
                         mode="html"
                         theme="github"
@@ -229,7 +214,6 @@
                             showLineNumbers: true,
                             tabSize: 2,
                         }}
->>>>>>> 2bb9234f
                     />
                 </div>
             );
@@ -316,17 +300,25 @@
     if (isEditMode) {
       return (
         <div className="relative w-full h-full flex flex-col">
-          <textarea
+          <AceEditor
+            mode={editorMode}
+            theme="github"
+            name="file-editor"
             value={content || fileContent || ''}
-            onChange={(e) => onContentChange?.(e.target.value)}
-            className="w-full h-full p-4 font-mono text-sm border border-gray-300 rounded"
-            style={{
-              resize: 'none',
-              outline: 'none',
-              fontSize: '14px',
-              lineHeight: '1.4',
+            onChange={onContentChange}
+            width="100%"
+            height="100%"
+            fontSize={14}
+            showPrintMargin={false}
+            showGutter={true}
+            highlightActiveLine={true}
+            setOptions={{
+              enableBasicAutocompletion: true,
+              enableLiveAutocompletion: true,
+              enableSnippets: true,
+              showLineNumbers: true,
+              tabSize: 2,
             }}
-            placeholder={`Edit ${editorMode} content...`}
           />
         </div>
       );
