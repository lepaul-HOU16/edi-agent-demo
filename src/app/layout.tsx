--- conflicted
+++ resolved
@@ -20,10 +20,13 @@
 import Button from '@cloudscape-design/components/button';
 import TopNavigation from "@cloudscape-design/components/top-navigation";
 import Grid from '@cloudscape-design/components/grid';
+import { applyMode, Mode } from '@cloudscape-design/global-styles';
 
 import "./globals.css";
+import "@aws-amplify/ui-react/styles.css";
+import { FileSystemProvider } from "@/contexts/FileSystemContext";
+
 import './app.scss';
-import { FileSystemProvider } from "@/contexts/FileSystemContext";
 import { type Schema } from "@/../amplify/data/resource";
 import { generateClient } from 'aws-amplify/api';
 import { sendMessage } from '@/../utils/amplifyUtils';
@@ -96,6 +99,9 @@
   };
   
   useEffect(() => {
+    // Apply the mode when component mounts and when darkMode changes
+    applyMode(darkMode ? Mode.Dark : Mode.Light);
+    
     // Try to load the preference from localStorage if available
     if (typeof window !== 'undefined') {
       const savedMode = localStorage.getItem('darkMode');
@@ -103,8 +109,6 @@
         setDarkMode(savedMode === 'true');
       }
     }
-<<<<<<< HEAD
-=======
   }, [darkMode]);
 
   // Memory monitoring setup
@@ -116,7 +120,6 @@
     return () => {
       stopMonitoring();
     };
->>>>>>> 2bb9234f
   }, []);
   
   const toggleDarkMode = () => {
@@ -131,12 +134,6 @@
   
   return (
     <html lang="en" data-mode={darkMode ? 'dark' : 'light'}>
-      <head>
-        <link
-          rel="stylesheet"
-          href="https://unpkg.com/@cloudscape-design/global-styles@1.0.44/index.css"
-        />
-      </head>
       <body
         className={`${inter.variable} antialiased`}
       >
