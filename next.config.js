--- conflicted
+++ resolved
@@ -1,13 +1,5 @@
 /** @type {import('next').NextConfig} */
 const nextConfig = {
-<<<<<<< HEAD
-  typescript: {
-    ignoreBuildErrors: true,
-  },
-  eslint: {
-    ignoreDuringBuilds: true,
-  },
-=======
   /* config options here */
   // Optimize for Amplify deployment - disable experimental features
   experimental: {
@@ -150,7 +142,6 @@
   // Configure for better Amplify compatibility
   poweredByHeader: false,
   compress: true,
->>>>>>> 2bb9234f
 };
 
 module.exports = nextConfig;