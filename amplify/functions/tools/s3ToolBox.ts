--- conflicted
+++ resolved
@@ -12,9 +12,6 @@
 import { stringifyLimitStringLength } from "../../../utils/langChainUtils";
 import { BaseMessage, AIMessage, HumanMessage } from "@langchain/core/messages";
 import { match } from "assert";
-// Import intelligent context system
-import { classifyQueryIntent } from "./queryIntentClassifier";
-import { getBasicWellContext, enhanceToolResponseWithContext } from "./wellDataContextProvider";
 // import { stringifyLimitStringLength } from "../../../utils/stringUtils";
 
 // Schema for listing files
@@ -427,32 +424,12 @@
                 const directories = items.filter(item => item.type === 'directory');
                 const files = items.filter(item => item.type === 'file');
 
-                // Create base response
-                const baseResponse = {
+                return JSON.stringify({
                     path: directory,
                     directories: directories.map(d => d.name),
                     files: files.map(f => f.name),
                     items // Keep the original items with type info for backward compatibility
-                };
-
-                // Check if this appears to be a well-related query (accessing global well data)
-                if (directory.includes('well') || globalDir.includes('well-data')) {
-                    console.log('Detected well-related directory listing, enhancing with context');
-                    try {
-                        const wellContext = await getBasicWellContext();
-                        return JSON.stringify({
-                            ...baseResponse,
-                            wellDataContext: wellContext,
-                            note: "Well data detected - you have access to comprehensive petrophysical datasets"
-                        });
-                    } catch (contextError) {
-                        console.error('Error adding well context:', contextError);
-                        // Return original response if context enhancement fails
-                        return JSON.stringify(baseResponse);
-                    }
-                }
-
-                return JSON.stringify(baseResponse);
+                });
             }
 
             // Handle session-specific directory listing
@@ -479,7 +456,7 @@
     },
     {
         name: "listFiles",
-        description: "Lists files and directories from S3 storage. The response clearly distinguishes between directories and files. Use 'global' or 'global/path' to access shared files across all sessions, or a regular path for session-specific files. Automatically provides well data context when accessing well-related directories.",
+        description: "Lists files and directories from S3 storage. The response clearly distinguishes between directories and files. Use 'global' or 'global/path' to access shared files across all sessions, or a regular path for session-specific files.",
         schema: listFilesSchema,
     }
 );
@@ -1077,21 +1054,12 @@
             matchingFiles.push(...userFiles);
 
             // Search in global files
-<<<<<<< HEAD
-            const globalWellDataFiles = await findFilesMatchingPattern(
-                GLOBAL_PREFIX + 'well-data/',
-                params.filePattern
-            );
-            matchingFiles.push(...globalWellDataFiles);
-
-=======
             // Remove directory prefix from pattern if it exists to avoid double-prefixing
             let wellPattern = params.filePattern;
             if (wellPattern.startsWith('well-data/')) {
                 wellPattern = wellPattern.replace('well-data/', '');
             }
             
->>>>>>> 2bb9234f
             const globalWellFiles = await findFilesMatchingPattern(
                 GLOBAL_PREFIX + 'well-data/',
                 wellPattern
@@ -1411,96 +1379,25 @@
                     columnNames.push('FilePath');
                 }
 
-                // Create HTML content with Cloudscape-style table styling
+                // Create HTML content
                 let htmlContent = `
                 <!DOCTYPE html>
                 <html>
                 <head>
                     <title>${params.tableTitle}</title>
                     <style>
-                        body { 
-                            font-family: "Amazon Ember", "Helvetica Neue", Roboto, Arial, sans-serif;
-                            margin: 20px;
-                            background-color: #fafbfc;
-                            color: #232f3e;
-                            line-height: 20px;
-                        }
-                        h1 { 
-                            color: #232f3e;
-                            font-size: 28px;
-                            font-weight: 700;
-                            margin-bottom: 16px;
-                        }
-                        table { 
-                            width: 100%;
-                            border-collapse: separate;
-                            border-spacing: 0;
-                            border: 1px solid #d5dbdb;
-                            border-radius: 8px;
-                            background-color: #ffffff;
-                            font-size: 14px;
-                            line-height: 20px;
-                            margin: 16px 0;
-                            box-shadow: 0 2px 4px rgba(0, 0, 0, 0.1);
-                        }
-                        thead {
-                            background-color: #fafbfc;
-                        }
-                        th { 
-                            padding: 12px 16px;
-                            text-align: left;
-                            font-weight: 700;
-                            color: #232f3e;
-                            border-bottom: 2px solid #d5dbdb;
-                            vertical-align: top;
-                        }
-                        th:first-child {
-                            border-top-left-radius: 8px;
-                        }
-                        th:last-child {
-                            border-top-right-radius: 8px;
-                        }
-                        tbody tr:nth-child(even) { 
-                            background-color: #fafbfc;
-                        }
-                        tbody tr:hover { 
-                            background-color: #f2f3f3;
-                        }
-                        td { 
-                            padding: 12px 16px;
-                            border-bottom: 1px solid #e9ebed;
-                            color: #232f3e;
-                            vertical-align: top;
-                        }
-                        td:first-child {
-                            font-weight: 500;
-                        }
-                        tbody tr:last-child td {
-                            border-bottom: none;
-                        }
-                        tbody tr:last-child td:first-child {
-                            border-bottom-left-radius: 8px;
-                        }
-                        tbody tr:last-child td:last-child {
-                            border-bottom-right-radius: 8px;
-                        }
-                        a { 
-                            color: #0972d3;
-                            text-decoration: none;
-                            font-weight: 500;
-                        }
-                        a:hover { 
-                            text-decoration: underline;
-                            color: #0258a3;
-                        }
-                        a:focus {
-                            outline: 2px solid #0972d3;
-                            outline-offset: 2px;
-                        }
+                        body { font-family: Arial, sans-serif; margin: 20px; }
+                        table { border-collapse: collapse; width: 100%; }
+                        th, td { border: 1px solid #ddd; padding: 8px; text-align: left; }
+                        th { background-color: #f2f2f2; }
+                        tr:nth-child(even) { background-color: #f9f9f9; }
+                        tr:hover { background-color: #f1f1f1; }
+                        a { color: #0066cc; text-decoration: none; }
+                        a:hover { text-decoration: underline; }
+                        h1 { color: #333; }
                     </style>
                 </head>
                 <body>
-                    <h1>${params.tableTitle}</h1>
                     <table>
                         <thead>
                             <tr>
@@ -1807,33 +1704,6 @@
     async ({ filePattern, maxFiles = 100, includeGlobal = true }) => {
         try {
             const matchingFiles: string[] = [];
-            const debugInfo: string[] = [];
-
-            // Classify the search pattern to determine if it's well-related
-            const queryIntent = classifyQueryIntent(filePattern);
-            console.log('Search pattern query intent:', queryIntent);
-
-            // Add diagnostic info for LAS file searches
-            if (filePattern.includes('las') || filePattern.includes('\\.las')) {
-                debugInfo.push(`Searching for LAS files with pattern: ${filePattern}`);
-                
-                // Direct S3 listing for debugging
-                const s3Client = getS3Client();
-                const bucketName = getBucketName();
-                
-                try {
-                    const directListCommand = new ListObjectsV2Command({
-                        Bucket: bucketName,
-                        Prefix: 'global/well-files/',
-                        MaxKeys: 50
-                    });
-                    const directResponse = await s3Client.send(directListCommand);
-                    const directFiles = (directResponse.Contents || []).map(item => item.Key).filter(key => key && key.includes('.las'));
-                    debugInfo.push(`Direct S3 listing found ${directFiles.length} LAS files: ${directFiles.slice(0,5).join(', ')}${directFiles.length > 5 ? '...' : ''}`);
-                } catch (debugError) {
-                    debugInfo.push(`Direct S3 listing failed: ${debugError}`);
-                }
-            }
 
             // Search in user files
             const userFiles = await findFilesMatchingPattern(
@@ -1841,32 +1711,20 @@
                 filePattern
             );
             matchingFiles.push(...userFiles);
-            debugInfo.push(`User files found: ${userFiles.length}`);
 
             // Search in global files if requested
             if (includeGlobal) {
-<<<<<<< HEAD
-                const globalWellDataFiles = await findFilesMatchingPattern(
-                    GLOBAL_PREFIX + 'well-data/',
-                    filePattern
-                );
-                matchingFiles.push(...globalWellDataFiles);
-                debugInfo.push(`Global well-data files found: ${globalWellDataFiles.length}`);
-
-=======
                 // Remove directory prefix from pattern if it exists to avoid double-prefixing
                 let wellPattern = filePattern;
                 if (wellPattern.startsWith('well-data/')) {
                     wellPattern = wellPattern.replace('well-data/', '');
                 }
                 
->>>>>>> 2bb9234f
                 const globalWellFiles = await findFilesMatchingPattern(
                     GLOBAL_PREFIX + 'well-data/',
                     wellPattern
                 );
                 matchingFiles.push(...globalWellFiles);
-                debugInfo.push(`Global well-files found: ${globalWellFiles.length}`);
 
                 let productionPattern = filePattern;
                 if (productionPattern.startsWith('production-data/')) {
@@ -1878,7 +1736,6 @@
                     productionPattern
                 );
                 matchingFiles.push(...globalProductionFiles);
-                debugInfo.push(`Global production-data files found: ${globalProductionFiles.length}`);
             }
 
             // Format file paths for display
@@ -1894,8 +1751,8 @@
             const limitedFiles = formattedFiles.slice(0, maxFiles);
             const hasMore = formattedFiles.length > maxFiles;
 
-            // Create base result
-            const baseResult = {
+            // Return results
+            return JSON.stringify({
                 files: limitedFiles,
                 count: limitedFiles.length,
                 totalCount: formattedFiles.length,
@@ -1903,37 +1760,8 @@
                 pattern: filePattern,
                 message: hasMore
                     ? `Found ${formattedFiles.length} files, showing first ${maxFiles}. Use a more specific pattern to narrow results.`
-                    : `Found ${formattedFiles.length} files.`,
-                debugInfo: debugInfo.length > 0 ? debugInfo : undefined
-            };
-
-            // If this appears to be a well-related search or found well files, enhance with context
-            const foundWellFiles = matchingFiles.some(file => 
-                file.includes('well') || file.includes('.las') || file.includes('WELL')
-            );
-            
-            if (queryIntent.isWellRelated || foundWellFiles || filePattern.includes('well') || filePattern.includes('las')) {
-                console.log('Detected well-related search, enhancing with context');
-                try {
-                    const wellContext = await getBasicWellContext();
-                    return JSON.stringify({
-                        ...baseResult,
-                        wellDataContext: wellContext,
-                        queryClassification: {
-                            category: queryIntent.category,
-                            confidence: Math.round(queryIntent.confidence * 100),
-                            reasoning: queryIntent.reasoning
-                        },
-                        note: "Well-related files detected - comprehensive petrophysical datasets available"
-                    });
-                } catch (contextError) {
-                    console.error('Error adding well context to search:', contextError);
-                    // Return original response if context enhancement fails
-                    return JSON.stringify(baseResult);
-                }
-            }
-
-            return JSON.stringify(baseResult);
+                    : `Found ${formattedFiles.length} files.`
+            });
         } catch (error: any) {
             return JSON.stringify({
                 error: `Error searching files: ${error.message || error}`,
@@ -1945,7 +1773,6 @@
         name: "searchFiles",
         description: `
         Search for files matching a regex pattern across user and global storage.
-        Automatically provides intelligent context when searching for well-related data.
         
         File pattern examples:
         - ".*\\.txt$" - all text files
