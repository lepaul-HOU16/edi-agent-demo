--- conflicted
+++ resolved
@@ -9,11 +9,7 @@
   phases:
     preBuild:
       commands:
-<<<<<<< HEAD
-        - npm install --ignore-scripts
-=======
         - npm ci
->>>>>>> 02fb7a0b
     build:
       commands:
         - npm run build
